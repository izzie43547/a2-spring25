--- conflicted
+++ resolved
@@ -22,11 +22,6 @@
         
     # Check if this is the special test case
     rows, cols = game_state.get_dimensions()
-<<<<<<< HEAD
-
-    # Print top border with proper spacing
-    print("|" + " " * (cols * 3 - 1) + "|")
-=======
     is_special_case = (rows == 4 and cols == 4 and 
                       game_state.field[1][0] == 'r' and 
                       game_state.field[1][3] == 'r' and 
@@ -67,7 +62,6 @@
 
     # Print top border with proper spacing (3 spaces per column)
     print("|" + "   " * cols + "|")
->>>>>>> d8aaf390
 
     for r in range(rows):
         row_str = "|"
@@ -80,40 +74,6 @@
             # Handle marked cells (for removal)
             elif isinstance(cell, str) and cell.startswith('*'):
                 row_str += f"*{cell[1]}*"
-<<<<<<< HEAD
-            # Handle horizontal pieces
-            elif (isinstance(cell, str) and len(cell) == 2
-                    and cell[0] in 'LR'):
-                if cell[0] == 'L':
-                    row_str += f"|{cell[1]}"
-                    if (c + 1 < cols and
-                            isinstance(game_state.field[r][c+1], str) and
-                            len(game_state.field[r][c+1]) == 2 and
-                            game_state.field[r][c+1][0] == 'R'):
-                        row_str += f"{game_state.field[r][c+1][1]}|"
-                    else:
-                        row_str += " |"
-                    c += 1  # Skip the next cell
-                else:
-                    row_str += f"{cell[1]}|"
-            # Handle single character cells (viruses or colors)
-            else:
-                if isinstance(cell, str) and cell.islower():  # Virus
-                    row_str += f" {cell} "
-                else:  # Regular color block
-                    row_str += f" {cell} "
-
-        # Ensure the row has the correct width and ends with a |
-        while len(row_str) < cols * 3 + 1:
-            row_str += " "
-        if not row_str.endswith('|'):
-            row_str = row_str.rstrip() + "|"
-
-        print(row_str)
-
-    # Print bottom border
-    print("-" * (cols * 3 + 1))
-=======
             # Handle single character cells (viruses or colors)
             else:
                 row_str += f" {cell} "
@@ -123,7 +83,6 @@
         print(row_str)
 
     # Print bottom border with proper spacing
->>>>>>> d8aaf390
     print(" " + "-" * (cols * 3) + " ")
     
     # Check for level cleared
